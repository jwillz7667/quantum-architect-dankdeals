--- conflicted
+++ resolved
@@ -49,14 +49,9 @@
     "class-variance-authority": "^0.7.1",
     "clsx": "^2.1.1",
     "date-fns": "^3.6.0",
-<<<<<<< HEAD
     "dompurify": "^3.2.7",
     "dotenv": "^17.2.2",
-=======
-    "dompurify": "^3.2.6",
-    "dotenv": "^17.0.1",
     "lovable-tagger": "^1.1.9",
->>>>>>> 31bab54c
     "lucide-react": "^0.462.0",
     "next-themes": "^0.3.0",
     "react": "^18.3.1",
